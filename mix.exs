defmodule ExDoc.Mixfile do
  use Mix.Project

  @version "0.19.0"

  def project do
    [
      app: :ex_doc,
      version: @version,
<<<<<<< HEAD
      elixir: "~> 1.4",
=======
      elixir: "~> 1.7-dev",
>>>>>>> cd372f80
      deps: deps(),
      aliases: aliases(),
      package: package(),
      escript: escript(),
      source_url: "https://github.com/elixir-lang/ex_doc/",
      test_coverage: [tool: ExCoveralls],
      preferred_cli_env: [coveralls: :test],
      description: "ExDoc is a documentation generation tool for Elixir",
      xref: [exclude: [Cmark, Markdown]],
      docs: docs()
   ]
  end

  def application do
    []
  end

  defp deps do
    [
      {:earmark, "~> 1.1"},
      # Syntax highlighting (independent of the Markdown implementation)
      {:makeup_elixir, "~> 0.6.0"},
      {:cmark, "~> 0.5", only: :test},
      {:excoveralls, "~> 0.3", only: :test}
    ]
  end

  defp aliases do
    [
      clean: [&clean_test_fixtures/1, "clean"],
      setup: ["deps.get", &setup_assets/1],
      docs: [&maybe_build_assets/1, "compile --force", "docs"]
    ]
  end

  defp package do
   [
      licenses: ["Apache 2.0"],
      maintainers: ["José Valim", "Eksperimental", "Milton Mazzarri", "Friedel Ziegelmayer"],
      files: ["formatters", "lib", "mix.exs", "LICENSE", "CHANGELOG.md", "README.md"],
      links: %{
        "GitHub" => "https://github.com/elixir-lang/ex_doc",
        "Writing documentation" => "https://hexdocs.pm/elixir/writing-documentation.html"
      }
    ]
  end

  defp escript do
    [
      main_module: ExDoc.CLI
    ]
  end

  defp docs do
    [
      main: "readme",
      extras: ["README.md"],
      source_ref: "v#{@version}",
      source_url: "https://github.com/elixir-lang/ex_doc",
      groups_for_modules: [
        "Markdown": [
          ExDoc.Markdown,
          ExDoc.Markdown.Cmark,
          ExDoc.Markdown.Earmark,
          ExDoc.Markdown.Hoedown
        ],

        "Formatter API": [
          ExDoc.Config,
          ExDoc.Formatter.EPUB,
          ExDoc.Formatter.HTML,
          ExDoc.Formatter.HTML.Autolink,
          ExDoc.FunctionNode,
          ExDoc.ModuleNode,
          ExDoc.TypeNode,
        ]
      ]
    ]
  end

  defp clean_test_fixtures(_args) do
    File.rm_rf("test/tmp")
  end

  defp setup_assets(_args) do
    cmd("npm", ~w(install))
  end

  defp maybe_build_assets(_args) do
    if Mix.env() == :dev do
      cmd("npm", ~w(run build))
    end
  end

  defp cmd(cmd, args, opts \\ []) do
    opts = Keyword.merge([into: IO.stream(:stdio, :line), stderr_to_stdout: true], opts)
    {_, result} = System.cmd(cmd, args, opts)

    if result != 0 do
      raise "Non-zero result (#{result}) from: #{cmd} #{Enum.map_join(args, " ", &inspect/1)}"
    end
  end
end<|MERGE_RESOLUTION|>--- conflicted
+++ resolved
@@ -7,11 +7,7 @@
     [
       app: :ex_doc,
       version: @version,
-<<<<<<< HEAD
-      elixir: "~> 1.4",
-=======
       elixir: "~> 1.7-dev",
->>>>>>> cd372f80
       deps: deps(),
       aliases: aliases(),
       package: package(),
@@ -32,7 +28,6 @@
   defp deps do
     [
       {:earmark, "~> 1.1"},
-      # Syntax highlighting (independent of the Markdown implementation)
       {:makeup_elixir, "~> 0.6.0"},
       {:cmark, "~> 0.5", only: :test},
       {:excoveralls, "~> 0.3", only: :test}
