--- conflicted
+++ resolved
@@ -1,11 +1,7 @@
 defmodule ExDoc.Mixfile do
   use Mix.Project
 
-<<<<<<< HEAD
-  @version "0.20.0-dev"
-=======
   @version "0.20.1"
->>>>>>> 9dd03bd0
 
   def project do
     [
