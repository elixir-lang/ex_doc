--- conflicted
+++ resolved
@@ -1,11 +1,7 @@
 defmodule ExDoc.Mixfile do
   use Mix.Project
 
-<<<<<<< HEAD
-  @version "0.19.3"
-=======
   @version "0.21.1"
->>>>>>> 0901f0d3
 
   def project do
     [
@@ -31,13 +27,8 @@
 
   defp deps do
     [
-<<<<<<< HEAD
       {:earmark, "~> 1.3.3"}, # Min version for %Option{pure_links: ...}
-      {:makeup_elixir, "~> 0.10"},
-=======
-      {:earmark, "~> 1.3"},
       {:makeup_elixir, "~> 0.14"},
->>>>>>> 0901f0d3
       {:cmark, "~> 0.5", only: :test},
       {:excoveralls, "~> 0.3", only: :test}
     ]
