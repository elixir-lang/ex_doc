defmodule ExDoc.Mixfile do
  use Mix.Project

  @source_url "https://github.com/elixir-lang/ex_doc"
  @version "0.28.0"

  def project do
    [
      app: :ex_doc,
      version: @version,
      elixir: "~> 1.11",
      deps: deps(),
      aliases: aliases(),
      package: package(),
      escript: escript(),
      elixirc_paths: elixirc_paths(Mix.env()),
      source_url: @source_url,
      test_coverage: [tool: ExCoveralls],
      preferred_cli_env: [coveralls: :test],
      name: "ExDoc",
      description: "ExDoc is a documentation generation tool for Elixir",
      docs: docs()
    ]
  end

  def application do
    [
      extra_applications: [:eex, :crypto],
      mod: {ExDoc.Application, []}
    ]
  end

  defp deps do
    [
<<<<<<< HEAD
      {:earmark_parser, "~> 1.4"},
=======
      {:earmark_parser, "~> 1.4.19"},
>>>>>>> 91b10852
      {:makeup_elixir, "~> 0.14"},
      {:makeup_erlang, "~> 0.1"},
      {:jason, "~> 1.2", only: :test},
      {:floki, "~> 0.0", only: :test}
    ]
  end

  defp aliases do
    [
      build: ["cmd --cd assets npm run build", "compile --force", "docs"],
      clean: [&clean_test_fixtures/1, "clean"],
      fix: ["format", "cmd --cd assets npm run lint:fix"],
      lint: ["format --check-formatted", "cmd --cd assets npm run lint"],
      setup: ["deps.get", "cmd --cd assets npm install"]
    ]
  end

  defp package do
    [
      licenses: ["Apache-2.0"],
      maintainers: ["José Valim", "Milton Mazzarri", "Wojtek Mach"],
      files: ["formatters", "lib", "mix.exs", "LICENSE", "CHANGELOG.md", "README.md"],
      links: %{
        "GitHub" => @source_url,
        "Changelog" => "https://hexdocs.pm/ex_doc/changelog.html",
        "Writing documentation" => "https://hexdocs.pm/elixir/writing-documentation.html"
      }
    ]
  end

  defp escript do
    [
      main_module: ExDoc.CLI
    ]
  end

  defp elixirc_paths(:test), do: ["lib", "test/support"]
  defp elixirc_paths(_), do: ["lib"]

  defp docs do
    [
      main: "readme",
      extras: [
        "README.md",
        "LICENSE",
        "CHANGELOG.md"
      ],
      source_ref: "v#{@version}",
      source_url: @source_url,
      groups_for_modules: [
        Markdown: [
          ExDoc.Markdown,
          ExDoc.Markdown.Earmark
        ],
        "Formatter API": [
          ExDoc.Config,
          ExDoc.Formatter.EPUB,
          ExDoc.Formatter.HTML,
          ExDoc.Formatter.HTML.Autolink,
          ExDoc.FunctionNode,
          ExDoc.ModuleNode,
          ExDoc.TypeNode
        ]
      ],
      skip_undefined_reference_warnings_on: ["CHANGELOG.md"]
    ]
  end

  defp clean_test_fixtures(_args) do
    File.rm_rf("test/tmp")
  end
end<|MERGE_RESOLUTION|>--- conflicted
+++ resolved
@@ -32,11 +32,7 @@
 
   defp deps do
     [
-<<<<<<< HEAD
-      {:earmark_parser, "~> 1.4"},
-=======
       {:earmark_parser, "~> 1.4.19"},
->>>>>>> 91b10852
       {:makeup_elixir, "~> 0.14"},
       {:makeup_erlang, "~> 0.1"},
       {:jason, "~> 1.2", only: :test},
