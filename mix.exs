--- conflicted
+++ resolved
@@ -21,14 +21,7 @@
   end
 
   defp deps do
-<<<<<<< HEAD
-    [
-      # For testing before release of Earmark 1.0.0:
-      # git clone -b release-1.0.0 https://github.com/pragdave/earmark.git ...
-      {:earmark, path: "/home/robert/git/earmark"},
-=======
     [{:earmark, "~> 1.0"},
->>>>>>> be21e6de
      {:markdown, github: "devinus/markdown", only: :test},
      {:cmark, "~> 0.5", only: :test},
      {:excoveralls, "~> 0.3", only: :test}]
