--- conflicted
+++ resolved
@@ -58,13 +58,8 @@
 
 #search .result-id a {
   text-decoration: none;
-<<<<<<< HEAD
-  transition: color .1s ease-in-out;
   color: var(--link-color);
-=======
   transition: var(--transition-colors);
-  color: var(--links);
->>>>>>> 88d1d654
 }
 #search .result-id a:is(:visited, :active, :focus) {
   color: var(--link-visited-color);
