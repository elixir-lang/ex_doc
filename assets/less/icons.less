--- conflicted
+++ resolved
@@ -16,58 +16,6 @@
   -moz-osx-font-smoothing: grayscale;
 }
 
-<<<<<<< HEAD
-[class^="icon-"],
-[class*=" icon-"] {
-  .icon-elem;
-}
-
-.icon-link:before {
-	content: "\e005";
-}
-.icon-search:before {
-	content: "\e036";
-}
-.icon-cross:before {
-	content: "\e117";
-}
-.icon-menu {
-  font-size: 1.25rem;
-
-  &:before {
-    content: "\e120";
-  }
-}
-.icon-goto:before {
-  content: "\e968";
-}
-.icon-angle-right:before {
-	content: "\f105";
-}
-.icon-code:before {
-	content: "\f121";
-}
-.icon-warning:before {
-	content: "\ea07";
-}
-.icon-info:before {
-	content: "\ea0c";
-}
-.icon-error:before {
-	content: "\e999";
-}
-
-@icon-link: "\e005";
-@icon-search: "\e036";
-@icon-cross: "\e117";
-@icon-menu: "\e120";
-@icon-goto: "\e968";
-@icon-angle-right: "\f105";
-@icon-code: "\f121";
-@icon-warning: "\ea07";
-@icon-info: "\ea0c";
-@icon-error: "\e999";
-=======
 @icon-arrow-up-s: "\ea78";
 @icon-arrow-down-s: "\ea4e";
 @icon-arrow-right-s: "\ea6e";
@@ -85,5 +33,4 @@
 .ri-menu-line:before { content: "\ef3e"; }
 .ri-close-line:before { content: "\eb99"; }
 .ri-link-m:before { content: "\eeaf"; }
-.ri-code-s-slash-line:before { content: "\ebad"; }
->>>>>>> 91b10852
+.ri-code-s-slash-line:before { content: "\ebad"; }