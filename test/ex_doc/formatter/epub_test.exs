defmodule ExDoc.Formatter.EPUBTest do
  use ExUnit.Case
  alias ExDoc.Markdown.DummyMarkdownProcessor

  setup do
    File.rm_rf(output_dir())
    File.mkdir_p!(output_dir())
  end

  defp output_dir do
    Path.expand("../../tmp/epub", __DIR__)
  end

  defp beam_dir do
    Path.expand("../../tmp/beam", __DIR__)
  end

  # The following module attributes contain the values for user-required content.
  # Content required by the custom markdown processor is defined in its own module,
  # and will be accessed as `DummyMarkdownProcessor.before_closing_*_tag(:html)`
  @before_closing_head_tag_content_epub "UNIQUE:<dont-escape>&copy;BEFORE-CLOSING-HEAD-TAG-HTML</dont-escape>"
  @before_closing_body_tag_content_epub "UNIQUE:<dont-escape>&copy;BEFORE-CLOSING-BODY-TAG-HTML</dont-escape>"
  @before_closing_head_tag_content_epub "UNIQUE:<dont-escape>&copy;BEFORE-CLOSING-HEAD-TAG-EPUB</dont-escape>"
  @before_closing_body_tag_content_epub "UNIQUE:<dont-escape>&copy;BEFORE-CLOSING-BODY-TAG-EPUB</dont-escape>"

  defp before_closing_head_tag(:html), do: @before_closing_head_tag_content_epub
  defp before_closing_head_tag(:epub), do: @before_closing_head_tag_content_epub

  defp before_closing_body_tag(:html), do: @before_closing_body_tag_content_epub
  defp before_closing_body_tag(:epub), do: @before_closing_body_tag_content_epub

  defp doc_config do
    [project: "Elixir",
     version: "1.0.1",
     formatter: "epub",
     output: output_dir(),
     source_root: beam_dir(),
     source_beam: beam_dir(),
     extras: ["test/fixtures/README.md"]]
  end

  defp doc_config(config) do
    Keyword.merge(doc_config(), config)
  end

  defp generate_docs(config) do
    ExDoc.generate_docs(config[:project], config[:version], config)
  end

  defp generate_docs_and_unzip(options) do
    generate_docs(options)
    unzip_dir = String.to_charlist("#{doc_config()[:output]}")
    "#{doc_config()[:output]}/#{doc_config()[:project]}.epub"
    |> String.to_charlist
    |> :zip.unzip([cwd: unzip_dir])
  end

  test "check headers for module pages" do
    generate_docs_and_unzip doc_config([main: "RandomError"])

    content = File.read!("#{output_dir()}/OEBPS/RandomError.xhtml")
    assert content =~ ~r{<html.*lang="en".*xmlns:epub="http://www.idpf.org/2007/ops">}ms
    assert content =~ ~r{<meta charset="utf-8" />}ms
    assert content =~ ~r{<meta name="generator" content="ExDoc v[^"]+" />}
    assert content =~ ~r{<title>RandomError - Elixir v1.0.1</title>}
  end

  test "run allows to set the primary language of the document" do
    generate_docs_and_unzip doc_config([main: "RandomError", language: "fr"])

    content = File.read!("#{output_dir()}/OEBPS/RandomError.xhtml")
    assert content =~ ~r{<html.*lang="fr".*xmlns:epub="http://www.idpf.org/2007/ops">}ms
  end

  # There are 3 possibilities when requiring:
  # - required by the user alone
  # - required by the markdown processor alone
  # - required by both the markdown processor and the user
  # We will test the three possibilities independently

  # 1. Required by the user alone
  test "assets required by the user end up in the right place" do
    File.mkdir_p!("test/tmp/epub_assets/hello")
    File.touch!("test/tmp/epub_assets/hello/world.png")
    generate_docs_and_unzip(doc_config(assets: "test/tmp/epub_assets", logo: "test/fixtures/elixir.png"))
    assert File.regular?("#{output_dir()}/OEBPS/assets/hello/world.png")
    assert File.regular?("#{output_dir()}/OEBPS/assets/logo.png")
  after
    File.rm_rf!("test/tmp/epub_assets")
  end

  # 2. Required by the markdown processor
  test "assets required by the markdown processor end up in the right place" do
    generate_docs_and_unzip(doc_config(markdown_processor: DummyMarkdownProcessor))
    # Test the assets added by the markdown processor
    for [{filename, content}] <- DummyMarkdownProcessor.assets(:html) do
      # Filename matches
      assert File.regular?("#{output_dir()}/#{filename}")
      # Content matches
      assert File.read!("#{output_dir()}/#{filename}") == content
    end
  after
    File.rm_rf!("test/tmp/epub_assets")
  end

  # 3. Required by the user and markdown processor
  test "assets required by the user and markdown processor end up in the right place" do
    File.mkdir_p!("test/tmp/epub_assets/hello")
    File.touch!("test/tmp/epub_assets/hello/world.png")
    generate_docs_and_unzip(doc_config(
      markdown_processor: DummyMarkdownProcessor,
      assets: "test/tmp/epub_assets",
      logo: "test/fixtures/elixir.png"))
    assert File.regular?("#{output_dir()}/OEBPS/assets/hello/world.png")
    assert File.regular?("#{output_dir()}/OEBPS/assets/logo.png")
    # Test the assets added by the markdown processor
    for [{filename, content}] <- DummyMarkdownProcessor.assets(:html) do
      # Filename matches
      assert File.regular?("#{output_dir()}/#{filename}")
      # Content matches
      assert File.read!("#{output_dir()}/#{filename}") == content
    end
  after
    File.rm_rf!("test/tmp/epub_assets")
  end

  test "run stops when assets are invalid" do
    File.mkdir_p!("test/tmp/epub_assets/hello")
    File.touch!("test/tmp/epub_assets/hello/world.pdf")
    assert_raise(RuntimeError, ~s{asset with extension ".pdf" is not supported by EPUB format}, fn ->
      generate_docs(doc_config(assets: "test/tmp/epub_assets"))
    end)
  after
    File.rm_rf!("test/tmp/epub_assets")
  end

  test "run generates an EPUB file in the default directory" do
    generate_docs(doc_config())
    assert File.regular?("#{output_dir()}/#{doc_config()[:project]}.epub")
  end

  test "run generates an EPUB file in specified output directory" do
    config = doc_config([output: "#{output_dir()}/another_dir", main: "RandomError"])
    generate_docs(config)

    assert File.regular?("#{output_dir()}/another_dir/#{doc_config()[:project]}.epub")
  end

  test "run generates an EPUB file with a standardized structure" do
    generate_docs_and_unzip(doc_config())

    root_dir = "#{output_dir()}"
    meta_dir = "#{root_dir}/META-INF"
    oebps_dir = "#{root_dir}/OEBPS"
    dist_dir = "#{oebps_dir}/dist"

    assert File.regular?("#{root_dir}/mimetype")
    assert File.regular?("#{meta_dir}/container.xml")
    assert File.regular?("#{meta_dir}/com.apple.ibooks.display-options.xml")
    assert File.regular?("#{oebps_dir}/content.opf")
    assert File.regular?("#{oebps_dir}/nav.xhtml")
    assert File.regular?("#{oebps_dir}/title.xhtml")
    assert File.regular?("#{oebps_dir}/readme.xhtml")
    assert File.regular?("#{oebps_dir}/CompiledWithDocs.xhtml")
    assert File.regular?("#{oebps_dir}/CompiledWithDocs.Nested.xhtml")
    assert "#{dist_dir}/epub*.css" |> Path.wildcard() |> List.first() |> File.regular?()
    assert "#{dist_dir}/app*.js" |> Path.wildcard() |> List.first() |> File.regular?()
  end

  test "run generates all listing files" do
    generate_docs_and_unzip(doc_config())

    content = File.read!("#{output_dir()}/OEBPS/content.opf")

    assert content =~ ~r{.*"CompiledWithDocs\".*}ms
    assert content =~ ~r{.*"CompiledWithDocs.Nested\".*}ms
    assert content =~ ~r{.*"UndefParent\.Nested\".*}ms
    assert content =~ ~r{.*"CustomBehaviourOne\".*}ms
    assert content =~ ~r{.*"CustomBehaviourTwo\".*}ms
    refute content =~ ~r{UndefParent\.Undocumented}ms
    assert content =~ ~r{.*"RandomError\".*}ms
    assert content =~ ~r{.*"CustomProtocol\".*}ms
    assert content =~ ~r{.*"Mix\.Tasks\.TaskWithDocs\".*}ms
  end

  test "run generates the readme file" do
    config = doc_config([main: "README"])
    generate_docs_and_unzip(config)

    content = File.read!("#{output_dir()}/OEBPS/readme.xhtml")
    assert content =~ ~r{<title>README [^<]*</title>}
    assert content =~ ~r{<a href="RandomError.xhtml"><code(\sclass="inline")?>RandomError</code>}
    assert content =~ ~r{<a href="CustomBehaviourImpl.xhtml#hello/1"><code(\sclass="inline")?>CustomBehaviourImpl.hello/1</code>}
    assert content =~ ~r{<a href="TypesAndSpecs.Sub.xhtml"><code(\sclass="inline")?>TypesAndSpecs.Sub</code></a>}

    content = File.read!("#{output_dir()}/OEBPS/nav.xhtml")
    assert content =~ ~r{<li><a href="readme.xhtml">README</a></li>}
  end

  test "run should not generate the readme file" do
    generate_docs_and_unzip(doc_config([extras: []]))
    refute File.regular?("#{output_dir()}/OEBPS/readme.xhtml")

    content = File.read!("#{output_dir()}/OEBPS/content.opf")
    refute content =~ ~r{<title>README [^<]*</title>}

    content = File.read!("#{output_dir()}/OEBPS/nav.xhtml")
    refute content =~ ~r{<li><a href="README.html">README</a></li>}
  end

  # There are 3 possibilities for the `before_closing_*_tags`:
  # - required by the user alone
  # - required by the markdown processor alone
  # - required by both the markdown processor and the user
  # We will test the three possibilities independently

  @example_basenames [
    # "structural" pages
    "nav.xhtml",
    "title.xhtml",
    "readme.xhtml",
    # "module pages"
    "CompiledWithDocs.xhtml",
    "CompiledWithDocs.Nested.xhtml",
    "MultipleSpecs.xhtml"
  ]

  # 1. required by the user
  test "before_closing_*_tags required by the user are in the right place" do
    generate_docs_and_unzip(doc_config(
      before_closing_head_tag: &before_closing_head_tag/1,
      before_closing_body_tag: &before_closing_body_tag/1
    ))
    oebps_dir = "#{output_dir()}/OEBPS"

    for basename <- @example_basenames do
      content = File.read!(Path.join(oebps_dir, basename))
      assert content =~ ~r[#{@before_closing_head_tag_content_epub}\s*</head>]
      assert content =~ ~r[#{@before_closing_body_tag_content_epub}\s*</body>]
    end
  end

  test "before_closing_*_tags required by the user: no before_closing_*_tags required by the markdown processor" do
    generate_docs_and_unzip(doc_config(
      before_closing_head_tag: &before_closing_head_tag/1,
      before_closing_body_tag: &before_closing_body_tag/1
    ))
    oebps_dir = "#{output_dir()}/OEBPS"

    for basename <- @example_basenames do
      content = File.read!(Path.join(oebps_dir, basename))
      assert not (content =~ ~r[#{DummyMarkdownProcessor.before_closing_head_tag(:epub)}\s*</head>])
      assert not (content =~ ~r[#{DummyMarkdownProcessor.before_closing_body_tag(:epub)}\s*</body>])
    end
  end

  # 2. Required by the markdown processor
  test "before_closing_*_tags required by the markdown processor are in the right place" do
    generate_docs_and_unzip(doc_config(markdown_processor: DummyMarkdownProcessor))
    oebps_dir = "#{output_dir()}/OEBPS"

    for basename <- @example_basenames do
      content = File.read!(Path.join(oebps_dir, basename))
      assert content =~ ~r[#{DummyMarkdownProcessor.before_closing_head_tag(:epub)}\s*</head>]
      assert content =~ ~r[#{DummyMarkdownProcessor.before_closing_body_tag(:epub)}\s*</body>]
    end
  end

  test "before_closing_*_tags required by the markdown processor: no before_closing_*_tags required by the markdown processor" do
    generate_docs_and_unzip(doc_config(markdown_processor: DummyMarkdownProcessor))
    oebps_dir = "#{output_dir()}/OEBPS"

    for basename <- @example_basenames do
      content = File.read!(Path.join(oebps_dir, basename))
      assert not (content =~ ~r[#{@before_closing_head_tag_content_epub}\s*</head>])
      assert not (content =~ ~r[#{@before_closing_body_tag_content_epub}\s*</body>])
    end
  end

<<<<<<< HEAD
  # 3. Required by both the user and the markdown processor
  test "before_closing_*_tags required by (1) the user and (2) the markdown processor are in the right place" do
    generate_docs_and_unzip(doc_config(
      before_closing_head_tag: &before_closing_head_tag/1,
      before_closing_body_tag: &before_closing_body_tag/1,
      markdown_processor: DummyMarkdownProcessor
    ))
    oebps_dir = "#{output_dir()}/OEBPS"

    for basename <- @example_basenames do
      content = File.read!(Path.join(oebps_dir, basename))
      assert content =~ ~r[#{DummyMarkdownProcessor.before_closing_head_tag(:epub)}\s*#{@before_closing_head_tag_content_epub}\s*</head>]
      assert content =~ ~r[#{DummyMarkdownProcessor.before_closing_body_tag(:epub)}\s*#{@before_closing_body_tag_content_epub}\s*</body>]
    end
=======
    content = File.read!("#{oebps_dir}/CompiledWithDocs.Nested.xhtml")
    assert content =~ ~r[#{@before_closing_head_tag_content_epub}\s*</head>]
    assert content =~ ~r[#{@before_closing_body_tag_content_epub}\s*</body>]
>>>>>>> 537632e5
  end
end<|MERGE_RESOLUTION|>--- conflicted
+++ resolved
@@ -221,8 +221,7 @@
     "readme.xhtml",
     # "module pages"
     "CompiledWithDocs.xhtml",
-    "CompiledWithDocs.Nested.xhtml",
-    "MultipleSpecs.xhtml"
+    "CompiledWithDocs.Nested.xhtml"
   ]
 
   # 1. required by the user
@@ -277,7 +276,6 @@
     end
   end
 
-<<<<<<< HEAD
   # 3. Required by both the user and the markdown processor
   test "before_closing_*_tags required by (1) the user and (2) the markdown processor are in the right place" do
     generate_docs_and_unzip(doc_config(
@@ -292,10 +290,5 @@
       assert content =~ ~r[#{DummyMarkdownProcessor.before_closing_head_tag(:epub)}\s*#{@before_closing_head_tag_content_epub}\s*</head>]
       assert content =~ ~r[#{DummyMarkdownProcessor.before_closing_body_tag(:epub)}\s*#{@before_closing_body_tag_content_epub}\s*</body>]
     end
-=======
-    content = File.read!("#{oebps_dir}/CompiledWithDocs.Nested.xhtml")
-    assert content =~ ~r[#{@before_closing_head_tag_content_epub}\s*</head>]
-    assert content =~ ~r[#{@before_closing_body_tag_content_epub}\s*</body>]
->>>>>>> 537632e5
   end
 end