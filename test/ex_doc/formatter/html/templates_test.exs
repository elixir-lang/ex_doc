defmodule ExDoc.Formatter.HTML.TemplatesTest do
  use ExUnit.Case, async: true

<<<<<<< HEAD
=======
  alias ExDoc.Formatter
>>>>>>> 7ce837b9
  alias ExDoc.Formatter.HTML.Templates

  @moduletag :tmp_dir

  defp source_url do
    "https://github.com/elixir-lang/elixir"
  end

  defp homepage_url do
    "https://elixir-lang.org"
  end

  defp doc_config(context, config \\ []) do
    default = %ExDoc.Config{
      project: "Elixir",
      version: "1.0.1",
      source_url_pattern: fn path, line -> "#{source_url()}/blob/master/#{path}#L#{line}" end,
      homepage_url: homepage_url(),
      source_url: source_url(),
      output: context.tmp_dir <> "/html_templates"
    }

    struct(default, config)
  end

  defp get_module_page(names, context, config \\ []) do
    config = doc_config(context, config)
    {mods, []} = ExDoc.Retriever.docs_from_modules(names, config)
<<<<<<< HEAD
    [mod | _] = ExDoc.Formatter.render_all(mods, [], ".html", config, [])
    Templates.module_page(mod, @empty_nodes_map, config)
=======
    [mod | _] = Formatter.render_all(mods, [], ".html", config, [])
    Templates.module_page(mod, config)
>>>>>>> 7ce837b9
  end

  setup %{tmp_dir: tmp_dir} do
    File.cp_r!("formatters/html", tmp_dir <> "/html_templates")
    File.touch!(tmp_dir <> "/html_templates/dist/sidebar_items-123456.js")
    File.touch!(tmp_dir <> "/html_templates/dist/search_data-123456.js")
    :ok
  end

  describe "render_doc" do
    defp render_doc(doc) do
      doc
      |> ExDoc.DocAST.parse!("text/markdown")
      |> ExDoc.DocAST.add_ids_to_headers([:h2, :h3])
      |> Templates.render_doc()
    end

    test "adds fancy anchors around ids" do
      assert render_doc("""
             ## Foo

             ### Bar {:class=wrap}
             """) ==
               """
               <h2 id="foo" class="section-heading">
                 <a href="#foo" class="hover-link">
                   <i class="ri-link-m" aria-hidden="true"></i>
                 </a>
                 <span class="text">Foo</span>
               </h2>
               <h3 id="bar" class="wrap section-heading">
                 <a href="#bar" class="hover-link">
                   <i class="ri-link-m" aria-hidden="true"></i>
                 </a>
                 <span class="text">Bar</span>
               </h3>
               """
               |> String.replace(~r/\n\s*/, "")
    end

    test "skips fancy anchors on verbatim" do
      assert render_doc("""
             <h2>Foo</h2>
             """) == "<h2 id=\"foo\">Foo</h2>"
    end
  end

  describe "sidebar" do
    test "text links to homepage_url when set", context do
      content = Templates.sidebar_template(doc_config(context), :extra)

      assert content =~
               ~r"""
               <div class="sidebar-header">\s*\
               <div class="sidebar-projectInfo">\s*\
               <div>\s*\
               <a href="#{homepage_url()}" class="sidebar-projectName" translate="no">\s*Elixir\s*</a>\s*\
               <div class="sidebar-projectVersion" translate="no">\s*v1.0.1\s*</div>\s*\</div>\s*\</div>
               """
    end

    test "text links to main when there is no homepage_url" do
      config = %ExDoc.Config{
        project: "Elixir",
        version: "1.0.1",
        main: "hello"
      }

      content = Templates.sidebar_template(config, :extra)

      assert content =~
               ~r"""
               <div class="sidebar-header">\s*\
               <div class="sidebar-projectInfo">\s*\
               <div>\s*\
               <a href="hello.html" class="sidebar-projectName" translate="no">\s*Elixir\s*</a>\s*\
               <div class="sidebar-projectVersion" translate="no">\s*v1.0.1\s*</div>\s*\</div>\s*\</div>
               """
    end

    test "display built with footer by proglang option", context do
      content = Templates.footer_template(doc_config(context, proglang: :erlang), nil)

      assert content =~
               ~r{<a href="https://erlang.org" title="Erlang" target="_blank" translate="no">Erlang programming language</a>}

      content = Templates.footer_template(doc_config(context, proglang: :elixir), nil)

      assert content =~
               ~r{<a href="https://elixir-lang.org" title="Elixir" target="_blank" translate="no">Elixir programming language</a>}

      assert Templates.footer_template(doc_config(context, proglang: :elixir), nil) ==
               Templates.footer_template(doc_config(context), nil)
    end

    test "includes api reference", context do
      names = [CompiledWithDocs]
      {nodes, []} = ExDoc.Retriever.docs_from_modules(names, doc_config(context))
      all = %{modules: nodes, tasks: []}

      assert [
               %{
                 "group" => "",
                 "headers" => [%{"anchor" => "modules", "id" => "Modules"}],
                 "id" => "api-reference",
                 "title" => "API Reference"
               }
             ] = create_sidebar_items(%{api_reference: true}, all, [])["extras"]

      assert [] = create_sidebar_items(%{api_reference: false}, all, [])["extras"]
    end

    test "outputs listing for the given nodes", context do
      names = [CompiledWithDocs, CompiledWithDocs.Nested]
      {nodes, []} = ExDoc.Retriever.docs_from_modules(names, doc_config(context))

      assert [
               %{
                 "id" => "CompiledWithDocs",
                 "title" => "CompiledWithDocs",
                 "deprecated" => false,
                 "nodeGroups" => [
                   %{
                     "key" => "functions",
                     "nodes" => [
                       %{"anchor" => "__struct__/0", "id" => "%CompiledWithDocs{}"},
                       %{"anchor" => "example/2", "id" => "example/2"},
                       %{"anchor" => "example_1/0", "id" => "example_1/0"},
                       %{"anchor" => "example_with_h3/0", "id" => "example_with_h3/0"},
                       %{"anchor" => "example_without_docs/0", "id" => "example_without_docs/0"},
                       %{"anchor" => "flatten/1", "id" => "flatten/1"},
                       %{"anchor" => "is_zero/1", "id" => "is_zero/1"},
                       %{"anchor" => "name/with/slashes/0", "id" => "name/with/slashes/0"}
                     ]
                   }
                 ]
               },
               %{"id" => "CompiledWithDocs.Nested"}
             ] = create_sidebar_items(%{}, %{modules: nodes, tasks: []}, [])["modules"]
    end

    test "outputs deprecated: true if node is deprecated", context do
      names = [CompiledWithDocs]
      {nodes, []} = ExDoc.Retriever.docs_from_modules(names, doc_config(context))

      path = ["modules", Access.at!(0), "nodeGroups", Access.at!(0), "nodes"]

      sidebar_functions =
        get_in(create_sidebar_items(%{}, %{modules: nodes, tasks: []}, []), path)

      assert Enum.any?(
               sidebar_functions,
               &match?(%{"anchor" => "example/2", "deprecated" => true}, &1)
             )
    end

    test "outputs deprecated: true if module is deprecated", context do
      names = [Warnings]
      {nodes, []} = ExDoc.Retriever.docs_from_modules(names, doc_config(context))

      assert Enum.any?(
               create_sidebar_items(%{}, %{modules: nodes, tasks: []}, [])["modules"],
               &match?(%{"title" => "Warnings", "deprecated" => true}, &1)
             )
    end

    test "outputs nodes grouped based on metadata", context do
      {nodes, []} =
        ExDoc.Retriever.docs_from_modules(
          [CompiledWithDocs, CompiledWithDocs.Nested],
          doc_config(context,
            group_for_doc: fn metadata ->
              cond do
                metadata[:purpose] == :example -> "Example functions"
                is_binary(metadata[:deprecated]) -> "Legacy"
                true -> "Functions"
              end
            end,
            docs_groups: ["Example functions", "Legacy"]
          )
        )

      assert [
               %{
                 "group" => "",
                 "id" => "CompiledWithDocs",
                 "nodeGroups" => [
                   %{
                     "key" => "example-functions",
                     "nodes" => [
                       %{"id" => "example/2"},
                       %{"id" => "example_with_h3/0"}
                     ]
                   },
                   %{
                     "key" => "legacy",
                     "nodes" => [%{"id" => "example_without_docs/0"}]
                   },
                   %{
                     "key" => "functions",
                     "nodes" => [
                       %{"id" => "%CompiledWithDocs{}"},
                       %{"id" => "example_1/0"},
                       %{"id" => "flatten/1"},
                       %{"id" => "is_zero/1"},
                       %{"id" => "name/with/slashes/0"}
                     ]
                   }
                 ]
               },
               %{"id" => "CompiledWithDocs.Nested"}
             ] = create_sidebar_items(%{}, %{modules: nodes, tasks: []}, [])["modules"]
    end

    test "outputs module groups for the given nodes", context do
      names = [CompiledWithDocs, CompiledWithDocs.Nested]
      group_mapping = [groups_for_modules: [Group: [CompiledWithDocs]]]
      {nodes, []} = ExDoc.Retriever.docs_from_modules(names, doc_config(context, group_mapping))

      assert [
               %{"group" => ""},
               %{
                 "group" => "Group",
                 "id" => "CompiledWithDocs",
                 "title" => "CompiledWithDocs"
               }
             ] = create_sidebar_items(%{}, %{modules: nodes, tasks: []}, [])["modules"]
    end

    test "builds sections out of moduledocs", context do
      names = [CompiledWithDocs, CompiledWithoutDocs, DuplicateHeadings]
      config = doc_config(context)
      {nodes, []} = ExDoc.Retriever.docs_from_modules(names, config)
<<<<<<< HEAD
      nodes = ExDoc.Formatter.render_all(nodes, [], ".html", config, [])
=======
>>>>>>> 7ce837b9

      [compiled_with_docs, compiled_without_docs, duplicate_headings] =
        create_sidebar_items(%{}, %{modules: nodes, tasks: []}, [])["modules"]

      assert compiled_with_docs["sections"] == [
               %{
                 "anchor" => "module-example-unicode-escaping",
                 "id" => "Example ☃ Unicode > escaping"
               }
             ]

      assert compiled_without_docs["sections"] == []

      assert duplicate_headings["sections"] == [
               %{"anchor" => "module-one", "id" => "One"},
               %{"anchor" => "module-two", "id" => "Two"},
               %{"anchor" => "module-one-1", "id" => "One"},
               %{"anchor" => "module-two-1", "id" => "Two"},
               %{"anchor" => "module-one-2", "id" => "One"},
               %{"anchor" => "module-two-2", "id" => "Two"}
             ]
    end

    defp create_sidebar_items(config, nodes_map, extras) do
      "sidebarNodes=" <> content =
        config
        |> Templates.create_sidebar_items(nodes_map, extras)
        |> IO.iodata_to_binary()

      Jason.decode!(content)
    end
  end

  describe "module_page" do
    test "outputs the functions and docstrings", context do
      content = get_module_page([CompiledWithDocs], context)

      # Title and headers
      assert content =~ ~r{<title>CompiledWithDocs [^<]*</title>}

      assert content =~
               ~r{<span translate="no">CompiledWithDocs</span>\s*<small class=\"app-vsn\" translate="no">\(Elixir v1.0.1\)</small>}

      refute content =~ ~r{<small>module</small>}

      assert content =~
               ~r{moduledoc.*Example.*<span class="nc">CompiledWithDocs</span><span class="o">\.</span><span class="n">example</span>.*}ms

      assert content =~
               ~r{<h2 id="module-example-unicode-escaping" class="section-heading">.*<a href="#module-example-unicode-escaping" class="hover-link">.*<i class="ri-link-m" aria-hidden="true"></i>.*</a>.*<span class="text">Example ☃ Unicode &gt; escaping</span>.*</h2>}ms

      assert content =~
               ~r{<h3 id="module-example-h3-heading" class="section-heading">.*<a href="#module-example-h3-heading" class="hover-link">.*<i class="ri-link-m" aria-hidden="true"></i>.*</a>.*<span class="text">Example H3 heading</span>.*</h3>}ms

      # Summaries
      assert content =~ ~r{example/2.*Some example}ms
      assert content =~ ~r{example_without_docs/0.*<section class="docstring">.*</section>}ms
      assert content =~ ~r{example_1/0.*<span class="note">\(macro\)</span>}ms

      # Source
      assert content =~
               ~r{<a href="#{source_url()}/blob/master/test/fixtures/compiled_with_docs.ex#L1"[^>]*>\s*<i class="ri-code-s-slash-line" aria-hidden="true"></i>\s*<span class="sr-only">View Source</span>\s*</a>\s*}ms

      # Module annotations
      assert content =~ ~s{<span class=\"note\">(example_module_tag)</span>}

      # Functions
      assert content =~ ~s{<section class="detail" id="example/2">}
      assert content =~ ~s{<span id="example/1"></span>}
      assert content =~ ~s{example(foo, bar \\\\ Baz)}

      assert content =~
               ~r{<a href="#example/2" class="detail-link" data-no-tooltip="" aria-label="Link to this function">\s*<i class="ri-link-m" aria-hidden="true"></i>\s*</a>}ms
    end

    test "outputs function groups", context do
      content =
        get_module_page([CompiledWithDocs], context,
          group_for_doc: fn metadata ->
            cond do
              metadata[:purpose] == :example -> "Example functions"
              is_binary(metadata[:deprecated]) -> "Legacy"
              true -> "Functions"
            end
          end
        )

      doc = LazyHTML.from_document(content)
      assert Enum.count(doc["#example-functions a[href='#example-functions']"]) == 1
      assert Enum.count(doc["#legacy a[href='#legacy']"]) == 1
      assert Enum.count(doc["#example-functions [id='example/2']"]) == 1
      assert Enum.count(doc["#legacy [id='example/2']"]) == 0
      assert Enum.count(doc["#functions [id='example_1/0']"]) == 1
      assert Enum.count(doc["#functions [id='example/2']"]) == 0
    end

    test "outputs groups descriptions", context do
      content =
        get_module_page([CompiledWithDocs], context,
          group_for_doc: fn metadata ->
            if metadata[:purpose] == :example do
              [
                title: "Example functions",
                description: """
                ### A section heading example

                A content example.

                See `example/1` or `example/2`.
                A link to `flatten/1`.
                """
              ]
            else
              "Functions"
            end
          end
        )

      doc = LazyHTML.from_document(content)
      assert Enum.count(doc["div.group-description"]) == 1
      assert Enum.count(doc["#group-description-example-functions"]) == 1
      assert Enum.count(doc["#group-description-example-functions h3"]) == 1
      assert Enum.count(doc["#group-example-functions-a-section-heading-example"]) == 1
      assert Enum.count(doc["#example-functions .group-description a[href='#example/1']"]) == 1
      assert Enum.count(doc["#example-functions .group-description a[href='#example/2']"]) == 1
      assert Enum.count(doc["#example-functions .group-description a[href='#flatten/1']"]) == 1

      assert content =~ ~s[<span class="text">A section heading example</span>]
      assert content =~ "<p>A content example.</p>"
    end

    test "outputs deprecation information", context do
      content = get_module_page([CompiledWithDocs], context)

      assert content =~
               ~s{<span class="deprecated" title="Use something else instead">deprecated</span>}

      assert content =~
               ~r{<div class="deprecated">\s*This function is deprecated. Use something else instead.}
    end

    test "outputs the types and function specs", context do
      content = get_module_page([TypesAndSpecs, TypesAndSpecs.Sub], context)
      integer = ~s[<a href="https://hexdocs.pm/elixir/typespecs.html#basic-types">integer</a>()]

      public_html =
        ~S[<span class="attribute">@type</span> public(t) :: {t, ] <>
          ~s[<a href="https://hexdocs.pm/elixir/String.html#t:t/0">String.t</a>(), ] <>
          ~S[<a href="TypesAndSpecs.Sub.html#t:t/0">TypesAndSpecs.Sub.t</a>(), ] <>
          ~S[<a href="#t:opaque/0">opaque</a>(), :ok | :error}]

      assert content =~ ~s[<a href="#t:public/1" data-no-tooltip="" translate="no">public(t)</a>]
      refute content =~ ~s[<a href="#t:private/0">private</a>]
      assert content =~ public_html
      refute content =~ ~s[<strong>private\(t\)]
      assert content =~ ~s[A public type]
      assert content =~ ~s[<span class="attribute">@spec</span> add(]
      assert content =~ ~s[add(#{integer}, <a href="#t:opaque/0">opaque</a>()) :: #{integer}]
      refute content =~ ~s[minus(#{integer}, #{integer}) :: #{integer}]

      assert content =~
               ~s[Basic type: <a href=\"https://hexdocs.pm/elixir/typespecs.html#basic-types\"><code class=\"inline\">atom/0</code></a>.]

      assert content =~ ~r{<span class="attribute">@opaque</span> opaque}
    end

    test "outputs summaries", context do
      content = get_module_page([CompiledWithDocs], context)

      assert content =~
               ~r{<div class="summary-signature">\s*<a href="#example_1/0" data-no-tooltip="" translate="no">}
    end

    test "contains links to summary sections when those exist", context do
      content = get_module_page([CompiledWithDocs, CompiledWithDocs.Nested], context)
      refute content =~ ~r{types}
    end

    test "add hovers to <h3> tags", context do
      content = get_module_page([CompiledWithDocs], context)

      assert content =~
               ~r{<h3 id="example_with_h3/0-examples" class="section-heading">.*<a href="#example_with_h3/0-examples" class="hover-link">.*<i class="ri-link-m" aria-hidden="true"></i>.*</a>.*<span class="text">Examples</span>.*</h3>}ms
    end

    test "do not output overlapping functions, causing duplicate IDs", context do
      content = get_module_page([OverlappingDefaults], context)

      assert content =~ ~s{<section class="detail" id="overlapping_defaults/2">}
      assert content =~ ~s{<section class="detail" id="overlapping_defaults/3">}
      refute content =~ ~s{<span id="overlapping_defaults/2"></span>}

      assert content =~ ~s{<section class="detail" id="special_case/2">}

      assert content =~
               ~r{<section class="detail" id="special_case/4">\s*<span id="special_case/1"></span>\s*<span id="special_case/3"></span>}

      # This Regex checks for duplicate IDs
      refute content =~ ~r{id=("[^"]+").*id=\1}s
    end

    ## BEHAVIOURS

    test "outputs behavior and callbacks", context do
      content = get_module_page([CustomBehaviourOne], context)

      assert content =~
               ~r{<span translate="no">CustomBehaviourOne</span>\s*<small>behaviour</small>\s*<small class="app-vsn" translate="no">\(Elixir v1.0.1\)</small>\s*</h1>}

      assert content =~ ~r{Callbacks}
      assert content =~ ~r{<section class="detail" id="c:hello/1">}
      assert content =~ ~s[<span class="attribute">@callback</span> hello(]
      assert content =~ ~s[hello(%URI{})]
      assert content =~ ~s[greet(arg1)]

      content = get_module_page([CustomBehaviourTwo], context)

      assert content =~
               ~r{<span translate="no">CustomBehaviourTwo</span>\s*<small>behaviour</small>\s*<small class="app-vsn" translate="no">\(Elixir v1.0.1\)</small>\s*</h1>}

      assert content =~ ~r{Callbacks}
      assert content =~ ~r{<section class="detail" id="c:bye/1">}
      assert content =~ ~s[<span class="attribute">@macrocallback</span> bye(]
    end

    ## PROTOCOLS

    test "outputs the protocol type", context do
      content = get_module_page([CustomProtocol], context)

      assert content =~
               ~r{<span translate="no">CustomProtocol</span>\s*<small>protocol</small>\s*<small class=\"app-vsn\" translate="no">\(Elixir v1.0.1\)</small>\s*</h1>}
    end

    ## TASKS

    test "outputs the task type", context do
      content = get_module_page([Mix.Tasks.TaskWithDocs], context)

      assert content =~
               ~r{<span translate="no">mix task_with_docs</span>\s*<small class="app-vsn" translate="no">\(Elixir v1.0.1\)</small>\s*</h1>}
    end
  end
end<|MERGE_RESOLUTION|>--- conflicted
+++ resolved
@@ -1,10 +1,7 @@
 defmodule ExDoc.Formatter.HTML.TemplatesTest do
   use ExUnit.Case, async: true
 
-<<<<<<< HEAD
-=======
   alias ExDoc.Formatter
->>>>>>> 7ce837b9
   alias ExDoc.Formatter.HTML.Templates
 
   @moduletag :tmp_dir
@@ -33,13 +30,8 @@
   defp get_module_page(names, context, config \\ []) do
     config = doc_config(context, config)
     {mods, []} = ExDoc.Retriever.docs_from_modules(names, config)
-<<<<<<< HEAD
-    [mod | _] = ExDoc.Formatter.render_all(mods, [], ".html", config, [])
-    Templates.module_page(mod, @empty_nodes_map, config)
-=======
     [mod | _] = Formatter.render_all(mods, [], ".html", config, [])
     Templates.module_page(mod, config)
->>>>>>> 7ce837b9
   end
 
   setup %{tmp_dir: tmp_dir} do
@@ -273,10 +265,6 @@
       names = [CompiledWithDocs, CompiledWithoutDocs, DuplicateHeadings]
       config = doc_config(context)
       {nodes, []} = ExDoc.Retriever.docs_from_modules(names, config)
-<<<<<<< HEAD
-      nodes = ExDoc.Formatter.render_all(nodes, [], ".html", config, [])
-=======
->>>>>>> 7ce837b9
 
       [compiled_with_docs, compiled_without_docs, duplicate_headings] =
         create_sidebar_items(%{}, %{modules: nodes, tasks: []}, [])["modules"]
