--- conflicted
+++ resolved
@@ -24,12 +24,10 @@
     * `--output`, `-o` - Output directory for the generated
       docs, default: `"doc"`
 
-<<<<<<< HEAD
-    * `--warnings-as-errors` - Exits with non-zero exit code if any warnings are found
-=======
     * `--proglang` - Chooses the main programming language: "elixir"
       or "erlang"
->>>>>>> 898b3339
+
+    * `--warnings-as-errors` - Exits with non-zero exit code if any warnings are found
 
   The command line options have higher precedence than the options
   specified in your `mix.exs` file below.
@@ -321,11 +319,8 @@
     language: :string,
     open: :boolean,
     output: :string,
-<<<<<<< HEAD
+    proglang: :string,
     warnings_as_errors: :boolean
-=======
-    proglang: :string
->>>>>>> 898b3339
   ]
 
   @aliases [
