defmodule ExDoc.Config do
  @moduledoc false

  @default_formatter "html"
  @default_source_ref "master"

  def default_source_ref do
    @default_source_ref
  end

  def default_formatter do
    @default_formatter
  end

  def before_closing_head_tag(_), do: ""
  def before_closing_body_tag(_), do: ""

  defstruct api_reference: true,
            assets: nil,
            before_closing_head_tag: &__MODULE__.before_closing_head_tag/1,
            before_closing_body_tag: &__MODULE__.before_closing_body_tag/1,
            canonical: nil,
            nest_modules_by_prefix: [],
            deps: [],
            extra_section: nil,
            extras: [],
            filter_prefix: nil,
            formatter: @default_formatter,
            groups_for_extras: [],
            groups_for_modules: [],
            groups_for_functions: [],
            homepage_url: nil,
<<<<<<< HEAD
            javascript_config_path: "ex_doc_config.js",
=======
            javascript_config_path: "docs_config.js",
>>>>>>> 9dd03bd0
            language: "en",
            logo: nil,
            main: nil,
            output: "./doc",
            project: nil,
            retriever: ExDoc.Retriever,
            source_beam: nil,
            source_ref: @default_source_ref,
            source_root: nil,
            source_url: nil,
            source_url_pattern: nil,
            title: nil,
            version: nil,
            skip_undefined_reference_warnings_on: []

  @type t :: %__MODULE__{
          api_reference: boolean(),
          assets: nil | String.t(),
          before_closing_head_tag: (atom() -> String.t()),
          before_closing_body_tag: (atom() -> String.t()),
          canonical: nil | String.t(),
          nest_modules_by_prefix: [String.t()],
          deps: [{ebin_path :: String.t(), doc_url :: String.t()}],
          extra_section: nil | String.t(),
          extras: list(),
          groups_for_extras: keyword(),
          filter_prefix: nil | String.t(),
          formatter: nil | String.t(),
          homepage_url: nil | String.t(),
          javascript_config_path: nil | String.t(),
          language: String.t(),
          logo: nil | Path.t(),
          main: nil | String.t(),
          groups_for_modules: keyword(),
          groups_for_functions: keyword((keyword() -> boolean)),
          output: nil | Path.t(),
          project: nil | String.t(),
          retriever: :atom,
          source_beam: nil | String.t(),
          source_ref: nil | String.t(),
          source_root: nil | String.t(),
          source_url: nil | String.t(),
          source_url_pattern: nil | String.t(),
          title: nil | String.t(),
          version: nil | String.t(),
          skip_undefined_reference_warnings_on: [String.t()]
        }
end<|MERGE_RESOLUTION|>--- conflicted
+++ resolved
@@ -30,11 +30,7 @@
             groups_for_modules: [],
             groups_for_functions: [],
             homepage_url: nil,
-<<<<<<< HEAD
-            javascript_config_path: "ex_doc_config.js",
-=======
             javascript_config_path: "docs_config.js",
->>>>>>> 9dd03bd0
             language: "en",
             logo: nil,
             main: nil,
