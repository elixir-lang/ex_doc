defmodule ExDoc.Retriever do
  # Functions to extract documentation information from modules.
  @moduledoc false

  defmodule Error do
    @moduledoc false
    defexception [:message]
  end

  alias ExDoc.{DocAST, GroupMatcher, Refs, Utils}
  alias ExDoc.Retriever.Error

  @doc """
  Extract documentation from all modules in the specified directory or directories.
  """
  @spec docs_from_dir(Path.t() | [Path.t()], ExDoc.Config.t()) :: [ExDoc.ModuleNode.t()]
  def docs_from_dir(dir, config) when is_binary(dir) do
    files = Path.wildcard(Path.expand("*.beam", dir))

    files
    |> Enum.map(&filename_to_module/1)
    |> docs_from_modules(config)
  end

  def docs_from_dir(dirs, config) when is_list(dirs) do
    Enum.flat_map(dirs, &docs_from_dir(&1, config))
    |> sort_modules(config)
  end

  @doc """
  Extract documentation from all modules in the list `modules`
  """
  @spec docs_from_modules([atom], ExDoc.Config.t()) :: [ExDoc.ModuleNode.t()]
  def docs_from_modules(modules, config) when is_list(modules) do
    modules
    |> Enum.flat_map(&get_module(&1, config))
    |> sort_modules(config)
  end

  defp sort_modules(modules, config) when is_list(modules) do
    Enum.sort_by(modules, fn module ->
      {GroupMatcher.group_index(config.groups_for_modules, module.group), module.nested_context,
       module.nested_title, module.id}
    end)
  end

  defp filename_to_module(name) do
    name = Path.basename(name, ".beam")
    String.to_atom(name)
  end

  defp get_module(module, config) do
    with {:docs_v1, _, language, _, _, metadata, _} = docs_chunk <- docs_chunk(module),
         true <- config.filter_modules.(module, metadata),
         {:ok, language} <- ExDoc.Language.get(language, module),
         %{} = module_data <- language.module_data(module, docs_chunk, config) do
      [generate_node(module, module_data, config)]
    else
      _ ->
        []
    end
  end

  defp docs_chunk(module) do
    result = Code.fetch_docs(module)
    Refs.insert_from_chunk(module, result)

    case result do
      {:docs_v1, _, _, _, :hidden, _, _} ->
        false

      {:docs_v1, _, _, _, _, _, _} = docs ->
        case Code.ensure_loaded(module) do
          {:module, _} ->
            docs

          {:error, reason} ->
<<<<<<< HEAD
            ExDoc.WarningCounter.increment()
            IO.warn("skipping module #{inspect(module)}, reason: #{reason}", [])
=======
            IO.warn("skipping docs for module #{inspect(module)}, reason: #{reason}", [])
>>>>>>> 898b3339
            false
        end

      {:error, :chunk_not_found} ->
        false

      {:error, :module_not_found} ->
        unless Code.ensure_loaded?(module) do
          raise Error, "module #{inspect(module)} is not defined/available"
        end

      {:error, _} = error ->
        raise Error, "error accessing #{inspect(module)}: #{inspect(error)}"

      _ ->
        raise Error,
              "unknown format in Docs chunk. This likely means you are running on " <>
                "a more recent Elixir version that is not supported by ExDoc. Please update."
    end
  end

  defp generate_node(module, module_data, config) do
    source_url = config.source_url_pattern
    source_path = source_path(module, config)
    source = %{url: source_url, path: source_path}
    {doc_line, format, source_doc, doc, metadata} = get_module_docs(module_data, source_path)

    # TODO: The default function groups must be returned by the language
    groups_for_docs =
      config.groups_for_docs ++
        [Callbacks: &(&1[:__doc__] == :callback), Functions: fn _ -> true end]

    annotations_for_docs = config.annotations_for_docs

    docs_groups = Enum.map(groups_for_docs, &elem(&1, 0))
    function_docs = get_docs(module_data, source, groups_for_docs, annotations_for_docs)

    docs =
      function_docs ++
        get_callbacks(module_data, source, groups_for_docs, annotations_for_docs)

    types = get_types(module_data, source)

    metadata = Map.put(metadata, :__doc__, module_data.type)
    group = GroupMatcher.match_module(config.groups_for_modules, module, module_data.id, metadata)
    {nested_title, nested_context} = module_data.nesting_info || {nil, nil}

    %ExDoc.ModuleNode{
      id: module_data.id,
      title: module_data.title,
      nested_title: nested_title,
      nested_context: nested_context,
      group: group,
      module: module,
      type: module_data.type,
      deprecated: metadata[:deprecated],
      docs_groups: docs_groups,
      docs: ExDoc.Utils.natural_sort_by(docs, &"#{&1.name}/#{&1.arity}"),
      doc_format: format,
      doc: doc,
      source_doc: source_doc,
      doc_line: doc_line,
      typespecs: ExDoc.Utils.natural_sort_by(types, &"#{&1.name}/#{&1.arity}"),
      source_path: source_path,
      source_url: source_link(source, module_data.line),
      language: module_data.language,
      annotations: List.wrap(metadata[:tags])
    }
  end

  defp doc_ast(format, %{"en" => doc_content}, options) do
    DocAST.parse!(doc_content, format, options)
  end

  defp doc_ast(_format, _, _options) do
    nil
  end

  # Module Helpers

  defp get_module_docs(module_data, source_path) do
    {:docs_v1, anno, _, format, moduledoc, metadata, _} = module_data.docs
    doc_line = anno_line(anno)
    options = [file: source_path, line: doc_line + 1]
    {doc_line, format, moduledoc, doc_ast(format, moduledoc, options), metadata}
  end

  ## Function helpers

  defp get_docs(module_data, source, groups_for_docs, annotations_for_docs) do
    {:docs_v1, _, _, _, _, _, doc_elements} = module_data.docs

    nodes =
      Enum.flat_map(doc_elements, fn doc_element ->
        case module_data.language.function_data(doc_element, module_data) do
          :skip ->
            []

          function_data ->
            [
              get_function(
                doc_element,
                function_data,
                source,
                module_data,
                groups_for_docs,
                annotations_for_docs
              )
            ]
        end
      end)

    filter_defaults(nodes)
  end

  defp get_function(
         doc_element,
         function_data,
         source,
         module_data,
         groups_for_docs,
         annotations_for_docs
       ) do
    {:docs_v1, _, _, content_type, _, module_metadata, _} = module_data.docs
    {{type, name, arity}, anno, signature, doc_content, metadata} = doc_element
    doc_line = anno_line(anno)

    annotations =
      annotations_for_docs.(metadata) ++
        annotations_from_metadata(metadata, module_metadata) ++ function_data.extra_annotations

    line = function_data.line || doc_line
    defaults = get_defaults(name, arity, Map.get(metadata, :defaults, 0))

    doc_ast =
      (doc_content && doc_ast(content_type, doc_content, file: source.path, line: doc_line + 1)) ||
        function_data.doc_fallback.()

    group = GroupMatcher.match_function(groups_for_docs, metadata)

    %ExDoc.FunctionNode{
      id: "#{name}/#{arity}",
      name: name,
      arity: arity,
      deprecated: metadata[:deprecated],
      doc: doc_ast,
      source_doc: doc_content,
      doc_line: doc_line,
      defaults: ExDoc.Utils.natural_sort_by(defaults, fn {name, arity} -> "#{name}/#{arity}" end),
      signature: signature(signature),
      specs: function_data.specs,
      source_path: source.path,
      source_url: source_link(source, line),
      type: type,
      group: group,
      annotations: annotations
    }
  end

  defp get_defaults(_name, _arity, 0), do: []

  defp get_defaults(name, arity, defaults) do
    for default <- (arity - defaults)..(arity - 1), do: {name, default}
  end

  defp filter_defaults(nodes) do
    Enum.map(nodes, &filter_defaults(&1, nodes))
  end

  defp filter_defaults(node, nodes) do
    update_in(node.defaults, fn defaults ->
      Enum.reject(defaults, fn {name, arity} ->
        Enum.any?(nodes, &match?(%{name: ^name, arity: ^arity}, &1))
      end)
    end)
  end

  ## Callback helpers

  defp get_callbacks(
         %{type: :behaviour} = module_data,
         source,
         groups_for_docs,
         annotations_for_docs
       ) do
    {:docs_v1, _, _, _, _, _, docs} = module_data.docs

    for {{kind, _, _}, _, _, _, _} = doc <- docs, kind in module_data.callback_types do
      get_callback(doc, source, groups_for_docs, module_data, annotations_for_docs)
    end
  end

  defp get_callbacks(_, _, _, _), do: []

  defp get_callback(callback, source, groups_for_docs, module_data, annotations_for_docs) do
    callback_data = module_data.language.callback_data(callback, module_data)

    {:docs_v1, _, _, content_type, _, module_metadata, _} = module_data.docs
    {{kind, name, arity}, anno, _signature, doc, metadata} = callback
    doc_line = anno_line(anno)

    signature = signature(callback_data.signature)
    specs = callback_data.specs

    annotations =
      annotations_for_docs.(metadata) ++
        callback_data.extra_annotations ++ annotations_from_metadata(metadata, module_metadata)

    doc_ast = doc_ast(content_type, doc, file: source.path, line: doc_line + 1)

    metadata = Map.put(metadata, :__doc__, :callback)
    group = GroupMatcher.match_function(groups_for_docs, metadata)

    %ExDoc.FunctionNode{
      id: "c:#{name}/#{arity}",
      name: name,
      arity: arity,
      deprecated: metadata[:deprecated],
      doc: doc_ast,
      source_doc: doc,
      doc_line: doc_line,
      signature: signature,
      specs: specs,
      source_path: source.path,
      source_url: source_link(source, callback_data.line),
      type: kind,
      annotations: annotations,
      group: group
    }
  end

  ## Typespecs

  defp get_types(module_data, source) do
    {:docs_v1, _, _, _, _, _, docs} = module_data.docs

    for {{:type, _, _}, _, _, content, _} = doc <- docs, content != :hidden do
      get_type(doc, source, module_data)
    end
  end

  defp get_type(type_entry, source, module_data) do
    {:docs_v1, _, _, content_type, _, module_metadata, _} = module_data.docs
    {{_, name, arity}, anno, _signature, doc, metadata} = type_entry
    doc_line = anno_line(anno)
    annotations = annotations_from_metadata(metadata, module_metadata)

    type_data = module_data.language.type_data(type_entry, module_data)
    signature = signature(type_data.signature)
    annotations = if type_data.type == :opaque, do: ["opaque" | annotations], else: annotations
    doc_ast = doc_ast(content_type, doc, file: source.path)

    %ExDoc.TypeNode{
      id: "t:#{name}/#{arity}",
      name: name,
      arity: arity,
      type: type_data.type,
      spec: type_data.spec,
      deprecated: metadata[:deprecated],
      doc: doc_ast,
      source_doc: doc,
      doc_line: doc_line,
      signature: signature,
      source_path: source.path,
      source_url: source_link(source, type_data.line),
      annotations: annotations
    }
  end

  ## General helpers

  defp signature(list) when is_list(list), do: Enum.join(list, " ")

  defp annotations_from_metadata(metadata, module_metadata) do
    # Give precedence to the function/callback/type metadata over the module metadata.
    cond do
      since = metadata[:since] -> ["since #{since}"]
      since = module_metadata[:since] -> ["since #{since}"]
      true -> []
    end
  end

  defp anno_line(line) when is_integer(line), do: abs(line)
  defp anno_line(anno), do: anno |> :erl_anno.line() |> abs()

  defp source_link(%{path: _, url: nil}, _line), do: nil

  defp source_link(source, line) do
    Utils.source_url_pattern(source.url, source.path, line)
  end

  defp source_path(module, _config) do
    module.module_info(:compile)[:source]
    |> String.Chars.to_string()
    |> Path.relative_to(File.cwd!())
  end
end<|MERGE_RESOLUTION|>--- conflicted
+++ resolved
@@ -75,12 +75,9 @@
             docs
 
           {:error, reason} ->
-<<<<<<< HEAD
             ExDoc.WarningCounter.increment()
-            IO.warn("skipping module #{inspect(module)}, reason: #{reason}", [])
-=======
             IO.warn("skipping docs for module #{inspect(module)}, reason: #{reason}", [])
->>>>>>> 898b3339
+
             false
         end
 
