    <%= head_template(config, %{title: module.id, type: module.type}) %>
    <%= sidebar_template(config, modules, exceptions, protocols) %>

      <h1>
        <small class="visible-xs"><%= config.project %> v<%= config.version %></small>
        <%= module.id %>
        <%= if module.type != :module do %>
          <small><%= module.type %></small>
        <% end %>
        <%= if module.source do %>
          <a href="<%= module.source %>" title="View Source" class="view-source" rel="help">
            <i class="icon-code"></i>
          </a>
        <% end %>
      </h1>

      <%= if module.moduledoc do %>
        <section id="moduledoc" class="docstring">
<<<<<<< HEAD
          <%= to_html(module) %>
=======
          <%= module.moduledoc |> to_html() |> link_moduledoc_headings() %>
>>>>>>> be21e6de
        </section>
      <% end %>

      <%= unless Enum.empty?(types) and Enum.empty?(functions) and Enum.empty?(macros) and Enum.empty?(callbacks) do %>
        <section id="summary" class="details-list">
          <h1 class="section-heading">
            <a class="hover-link" href="#summary">
              <i class="icon-link"></i>
            </a>
            Summary
          </h1>
          <%= summary_template "types", types %>
          <%= summary_template "functions", functions %>
          <%= summary_template "macros", macros %>
          <%= summary_template "callbacks", callbacks %>
        </section>
      <% end %>

      <%= unless Enum.empty?(types) do %>
        <section id="types" class="types details-list">
          <h1 class="section-heading">
            <a class="hover-link" href="#types">
              <i class="icon-link"></i>
            </a>
            Types
          </h1>
          <div class="types-list">
            <%= for node <- types, do: type_detail_template(node, module) %>
          </div>
        </section>
      <% end %>

      <%= unless Enum.empty?(functions) do %>
        <section id="functions" class="details-list">
          <h1 class="section-heading">
            <a class="hover-link" href="#functions">
              <i class="icon-link"></i>
            </a>
            Functions
          </h1>
          <%= for node <- functions, do: detail_template(node, module) %>
        </section>
      <% end %>

      <%= unless Enum.empty?(macros) do %>
        <section id="macros" class="details-list">
          <h1 class="section-heading">
            <a class="hover-link" href="#macros">
              <i class="icon-link"></i>
            </a>
            Macros
          </h1>
          <%= for node <- macros, do: detail_template(node, module) %>
        </section>
      <% end %>

      <%= unless Enum.empty?(callbacks) do %>
        <section id="callbacks" class="details-list">
          <h1 class="section-heading">
            <a class="hover-link" href="#callbacks">
              <i class="icon-link"></i>
            </a>
            Callbacks
          </h1>
          <%= for node <- callbacks, do: detail_template(node, module) %>
        </section>
      <% end %>
    <%= footer_template(config) %><|MERGE_RESOLUTION|>--- conflicted
+++ resolved
@@ -16,11 +16,7 @@
 
       <%= if module.moduledoc do %>
         <section id="moduledoc" class="docstring">
-<<<<<<< HEAD
-          <%= to_html(module) %>
-=======
           <%= module.moduledoc |> to_html() |> link_moduledoc_headings() %>
->>>>>>> be21e6de
         </section>
       <% end %>
 
