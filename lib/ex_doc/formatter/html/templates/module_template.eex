--- conflicted
+++ resolved
@@ -2,21 +2,6 @@
 <%= sidebar_template(config, module.type) %>
 
 <div id="top-content">
-<<<<<<< HEAD
-  <h1>
-    <div class="actions-group">
-      <%= if module.source_url do %>
-        <a href="<%= module.source_url %>" title="View Source" class="icon-action" rel="help">
-          <i class="ri-code-s-slash-line" aria-hidden="true"></i>
-          <span class="sr-only">View Source</span>
-        </a>
-      <% end %>
-      <button onclick="copyMarkdown('<%= module.id %>.md')" title="Copy Markdown" class="copy-markdown-btn" rel="help">
-        <i class="ri-link-m" aria-hidden="true"></i>
-        <span>Copy for LLM</span>
-      </button>
-      <a href="./markdown/<%= module.id %>.md" title="View as Markdown" class="copy-markdown-btn" rel="help">
-=======
   <div class="heading-with-actions top-heading">
     <h1>
       <span translate="no"><%= module.title %></span> <%= module_type(module) %>
@@ -27,23 +12,20 @@
     </h1>
     <%= if module.source_url do %>
       <a href="<%= module.source_url %>" title="View Source" class="icon-action" rel="help">
->>>>>>> 7ce837b9
         <i class="ri-code-s-slash-line" aria-hidden="true"></i>
-        <span>View as Markdown</span>
+        <span class="sr-only">View Source</span>
       </a>
-<<<<<<< HEAD
-    </div>
+    <% end %>
+    <button onclick="copyMarkdown('<%= module.id %>.md')" title="Copy Markdown" class="copy-markdown-btn" rel="help">
+      <i class="ri-link-m" aria-hidden="true"></i>
+      <span>Copy for LLM</span>
+    </button>
+    <a href="./markdown/<%= module.id %>.md" title="View as Markdown" class="copy-markdown-btn" rel="help">
+      <i class="ri-code-s-slash-line" aria-hidden="true"></i>
+      <span>View as Markdown</span>
+    </a>
+  </div>
 
-    <span translate="no"><%= module.title %></span> <%= module_type(module) %>
-    <small class="app-vsn" translate="no">(<%= config.project %> v<%= config.version %>)</small>
-    <%= for annotation <- module.annotations do %>
-      <span class="note">(<%= annotation %>)</span>
-    <% end %>
-  </h1>
-=======
-    <% end %>
-  </div>
->>>>>>> 7ce837b9
 
   <%= if deprecated = module.deprecated do %>
     <div class="deprecated">
