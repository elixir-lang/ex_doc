defmodule ExDoc.Formatter.HTML.Templates do
  @moduledoc false
  require EEx
  alias ExDoc.Formatter.HTML.Assets

  import ExDoc.Utils,
    only: [
      h: 1,
      before_closing_body_tag: 2,
      before_closing_footer_tag: 2,
      before_closing_head_tag: 2,
      text_to_id: 1
    ]

  @doc """
  Generate content from the module template for a given `node`
  """
  def module_page(module_node, config) do
    module_template(config, module_node)
  end

  @doc """
  Format the attribute type used to define the spec of the given `node`.
  """
  def format_spec_attribute(module, node) do
    module.language.format_spec_attribute(node)
  end

  @doc """
  Get the pretty name of a function node
  """
  def pretty_type(%{type: t}) do
    Atom.to_string(t)
  end

  @doc """
  Returns the HTML formatted title for the module page.
  """
  def module_type(%{type: :task}), do: ""
  def module_type(%{type: :module}), do: ""
  def module_type(%{type: type}), do: "<small>#{type}</small>"

<<<<<<< HEAD
  @doc """
  Gets the first paragraph of the documentation of a node. It strips
  surrounding white-spaces and trailing `:`.

  If `doc` is `nil`, it returns `nil`.
  """
  @spec synopsis(String.t()) :: String.t()
  @spec synopsis(nil) :: nil
  def synopsis(nil), do: nil

  def synopsis(doc) when is_binary(doc) do
    doc =
      case :binary.split(doc, "</p>") do
        [left, _] -> String.trim_trailing(left, ":") <> "</p>"
        [all] -> all
      end

    # Remove any anchors found in synopsis.
    # Old Erlang docs placed anchors at the top of the documentation
    # for links. Ideally they would have been removed but meanwhile
    # it is simpler to guarantee they won't be duplicated in docs.
    Regex.replace(~r|(<[^>]*) id="[^"]*"([^>]*>)|, doc, ~S"\1\2", [])
  end


  def enc(binary), do: URI.encode(binary)
=======
  defp enc(binary), do: ExDoc.Utils.h(URI.encode(binary))
>>>>>>> 7ce837b9

  @doc """
  Create a JS object which holds all the items displayed in the sidebar area
  """
  def create_sidebar_items(config, nodes_map, extras) do
    nodes =
      nodes_map
      |> Enum.map(&sidebar_module/1)
      |> Map.new()
      |> Map.put(:extras, api_reference(config, nodes_map) ++ sidebar_extras(extras))

    ["sidebarNodes=" | ExDoc.Utils.to_json(nodes)]
  end

  defp api_reference(%{api_reference: false}, _nodes_map), do: []

  defp api_reference(_config, nodes_map) do
    headers =
      if(nodes_map.modules != [], do: [%{id: "Modules", anchor: "modules"}], else: []) ++
        if(nodes_map.tasks != [], do: [%{id: "Mix Tasks", anchor: "tasks"}], else: [])

    [%{id: "api-reference", title: "API Reference", group: "", headers: headers}]
  end

  defp sidebar_extras(extras) do
    for extra <- extras do
      %{id: id, title: title, group: group} = extra
      item = %{id: to_string(id), title: to_string(title), group: to_string(group)}

      case extra do
        %{search_data: search_data} when is_list(search_data) ->
          search_data =
            Enum.map(search_data, fn search_item ->
              %{
                anchor: search_item.anchor,
                id: search_item.title,
                labels: [search_item.type]
              }
            end)

          item
          |> Map.put(:headers, headers(extra.doc))
          |> Map.put(:searchData, search_data)

        %{url: url} when is_binary(url) ->
          Map.put(item, :url, url)

        _ ->
          Map.put(item, :headers, headers(extra.doc))
      end
    end
  end

  defp sidebar_module({id, modules}) do
    modules =
      for module <- modules do
        groups =
          case module.docs_groups do
            [] -> []
            entries -> [nodeGroups: Enum.map(entries, &sidebar_entries/1)]
          end

        pairs =
          for key <- [:id, :title, :nested_title, :nested_context],
              value = Map.get(module, key),
              do: {key, value}

        others = [
          deprecated: not is_nil(module.deprecated),
          sections: headers(module.doc || []),
          group: to_string(module.group)
        ]

        Map.new(groups ++ pairs ++ others)
      end

    {id, modules}
  end

  defp sidebar_entries(group) do
    nodes =
      for node <- group.docs do
        id =
          if "struct" in node.annotations do
            node.signature
          else
            if node.name == nil do
              "nil/#{node.arity}"
            else
              "#{node.name}/#{node.arity}"
            end
          end

        deprecated? = not is_nil(node.deprecated)

        %{id: id, title: node.signature, anchor: URI.encode(node.id), deprecated: deprecated?}
      end

    %{key: text_to_id(group.title), name: group.title, nodes: nodes}
  end

  defp headers(doc) do
    doc
    |> ExDoc.DocAST.extract_headers_with_ids([:h2])
    |> Enum.map(fn {:h2, text, anchor} ->
      %{id: text, anchor: anchor}
    end)
  end

  defp favicon_path(%{favicon: nil}), do: nil
  defp favicon_path(%{favicon: favicon}), do: "assets/favicon#{Path.extname(favicon)}"

  defp logo_path(%{logo: nil}), do: nil
  defp logo_path(%{logo: logo}), do: "assets/logo#{Path.extname(logo)}"

  defp sidebar_type(:exception), do: "modules"
  defp sidebar_type(:module), do: "modules"
  defp sidebar_type(:behaviour), do: "modules"
  defp sidebar_type(:protocol), do: "modules"
  defp sidebar_type(:task), do: "tasks"

  defp sidebar_type(:search), do: "search"
  defp sidebar_type(:cheatmd), do: "extras"
  defp sidebar_type(:livemd), do: "extras"
  defp sidebar_type(:extra), do: "extras"

<<<<<<< HEAD
  def asset_rev(output, pattern) do
    output = Path.expand(output)

    output
    |> Path.join(pattern)
    |> Path.wildcard()
    |> relative_asset(output, pattern)
  end

  defp relative_asset([], output, pattern),
    do: raise("could not find matching #{output}/#{pattern}")

  defp relative_asset([h | _], output, _pattern), do: Path.relative_to(h, output)

  defp get_hex_url(config, source_path) do
    case config.package do
      nil ->
        nil

      package ->
        base_url = "https://preview.hex.pm/preview/#{package}/#{config.version}"
        if source_path, do: "#{base_url}/show/#{source_path}", else: base_url
    end
  end

  defp get_markdown_path(node) do
    if node && node.id, do: URI.encode(node.id), else: "index"
  end

  # TODO: Move link_headings and friends to html.ex or even to autolinking code,
  # so content is built with it upfront instead of added at the template level.
=======
  @section_header_class_name "section-heading"
>>>>>>> 7ce837b9

  @doc """
  Renders the document in the page.

  For now it enriches the document by adding fancy anchors
  around h2 and h3 tags with IDs.
  """
  def render_doc(nil), do: ""

  def render_doc(ast) do
    ast
    |> add_fancy_anchors()
    |> ExDoc.DocAST.to_string()
  end

  defp add_fancy_anchors(ast) do
    ExDoc.DocAST.map_tags(ast, fn
      {tag, attrs, inner, meta} = ast
      when tag in [:h2, :h3] and not is_map_key(meta, :verbatim) ->
        if id = Keyword.get(attrs, :id) do
          attrs =
            Keyword.update(
              attrs,
              :class,
              @section_header_class_name,
              &(&1 <> " " <> @section_header_class_name)
            )

          {tag, attrs,
           [
             {:a, [href: "##{id}", class: "hover-link"],
              [
                {:i, [class: "ri-link-m", "aria-hidden": "true"], [], %{}}
              ], %{}},
             {:span, [class: "text"], inner, %{}}
           ], meta}
        else
          ast
        end

      ast ->
        ast
    end)
  end

  templates = [
    detail_template: [:node, :module],
    footer_template: [:config, :source_path],
    head_template: [:config, :title, :noindex],
    module_template: [:config, :module],
    not_found_template: [:config],
    api_reference_entry_template: [:module_node],
    api_reference_template: [:config, :nodes_map],
    extra_template: [:config, :node, :refs],
    search_template: [:config],
    sidebar_template: [:config, :type],
    summary_template: [:name, :nodes],
    redirect_template: [:config, :redirect_to]
  ]

  Enum.each(templates, fn {name, args} ->
    filename = Path.expand("templates/#{name}.eex", __DIR__)
    @doc false
    EEx.function_from_file(:def, name, filename, args, trim: true)
  end)
end<|MERGE_RESOLUTION|>--- conflicted
+++ resolved
@@ -40,36 +40,7 @@
   def module_type(%{type: :module}), do: ""
   def module_type(%{type: type}), do: "<small>#{type}</small>"
 
-<<<<<<< HEAD
-  @doc """
-  Gets the first paragraph of the documentation of a node. It strips
-  surrounding white-spaces and trailing `:`.
-
-  If `doc` is `nil`, it returns `nil`.
-  """
-  @spec synopsis(String.t()) :: String.t()
-  @spec synopsis(nil) :: nil
-  def synopsis(nil), do: nil
-
-  def synopsis(doc) when is_binary(doc) do
-    doc =
-      case :binary.split(doc, "</p>") do
-        [left, _] -> String.trim_trailing(left, ":") <> "</p>"
-        [all] -> all
-      end
-
-    # Remove any anchors found in synopsis.
-    # Old Erlang docs placed anchors at the top of the documentation
-    # for links. Ideally they would have been removed but meanwhile
-    # it is simpler to guarantee they won't be duplicated in docs.
-    Regex.replace(~r|(<[^>]*) id="[^"]*"([^>]*>)|, doc, ~S"\1\2", [])
-  end
-
-
-  def enc(binary), do: URI.encode(binary)
-=======
   defp enc(binary), do: ExDoc.Utils.h(URI.encode(binary))
->>>>>>> 7ce837b9
 
   @doc """
   Create a JS object which holds all the items displayed in the sidebar area
@@ -196,7 +167,6 @@
   defp sidebar_type(:livemd), do: "extras"
   defp sidebar_type(:extra), do: "extras"
 
-<<<<<<< HEAD
   def asset_rev(output, pattern) do
     output = Path.expand(output)
 
@@ -226,11 +196,7 @@
     if node && node.id, do: URI.encode(node.id), else: "index"
   end
 
-  # TODO: Move link_headings and friends to html.ex or even to autolinking code,
-  # so content is built with it upfront instead of added at the template level.
-=======
   @section_header_class_name "section-heading"
->>>>>>> 7ce837b9
 
   @doc """
   Renders the document in the page.
