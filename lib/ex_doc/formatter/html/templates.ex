--- conflicted
+++ resolved
@@ -46,7 +46,7 @@
   end
 
   @doc """
-<<<<<<< HEAD
+  <<<<<<< HEAD
   Generate a link id
   """
   def link_id(node), do: link_id(node.id, node.type)
@@ -70,8 +70,8 @@
   end
 
   @doc """
-=======
->>>>>>> 9dd03bd0
+  =======
+  >>>>>>> 9dd03bd0163184e3569df7138abf68fac3075e9f
   Returns the HTML formatted title for the module page.
   """
   def module_title(%{type: :task, title: title}),
@@ -194,11 +194,7 @@
   defp sidebar_items_by_group(module_node, {group, docs}) do
     objects =
       Enum.map_join(docs, ",", fn doc ->
-<<<<<<< HEAD
-        sidebar_items_object(doc.id, HTML.link_id(doc), link_title(module_node, doc)
-=======
-        sidebar_items_object(doc.id, HTML.link_id(doc))
->>>>>>> 9dd03bd0
+        sidebar_items_object(doc.id, HTML.link_id(doc), link_title(module_node, doc))
       end)
 
     ~s/{"key":"#{HTML.text_to_id(group)}","name":"#{group}","nodes":[#{objects}]}/
