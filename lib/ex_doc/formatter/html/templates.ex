--- conflicted
+++ resolved
@@ -271,15 +271,10 @@
       end
 
     """
-<<<<<<< HEAD
     <#{tag} id="#{prefix}#{id}" class="#{class_attribute}">
-      <a href="##{prefix}#{id}" class="hover-link"><span class="icon-link" aria-hidden="true"></span></a>
-=======
-    <#{tag} id="#{prefix}#{id}" class="section-heading">
       <a href="##{prefix}#{id}" class="hover-link"><i class="ri-link-m" aria-hidden="true"></i>
       <p class="sr-only">#{id}</p>
       </a>
->>>>>>> 91b10852
       #{title}
     </#{tag}>
     """
