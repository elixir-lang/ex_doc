defmodule ExDoc.CLI do
  @moduledoc false

  @doc """
  Handles the command line parsing for the escript.
  """
  def main(args, generator \\ &ExDoc.generate_docs/3) do
    {:ok, _} = Application.ensure_all_started(:ex_doc)

    {opts, args} =
      OptionParser.parse!(args,
        aliases: [
          c: :config,
          f: :formatter,
          l: :logo,
          m: :main,
          o: :output,
          q: :quiet,
          u: :source_url,
          v: :version
        ],
        switches: [
          canonical: :string,
          config: :string,
          favicon: :string,
          formatter: [:keep, :string],
          homepage_url: :string,
          language: :string,
          logo: :string,
          main: :string,
          output: :string,
          package: :string,
          package: :string,
          paths: [:keep, :string],
          proglang: :string,
          quiet: :boolean,
          source_ref: :string,
          source_url: :string,
          version: :boolean,
          warnings_as_errors: :boolean
        ]
      )

    if List.keymember?(opts, :version, 0) do
      IO.puts("ExDoc v#{ExDoc.version()}")
    else
      results = generate(args, opts, generator)
      error_results = Enum.filter(results, &(elem(&1, 0) == :error))

      if error_results == [] do
        Enum.map(results, fn {:ok, value} -> value end)
      else
        formatters = Enum.map(error_results, &elem(&1, 1).formatter)

        format_message =
          case formatters do
            [formatter] -> "#{formatter} format"
            _ -> "#{Enum.join(formatters, ", ")} formats"
          end

        message =
          "Documents have been generated, but generation for #{format_message} failed due to warnings while using the --warnings-as-errors option."

        message_formatted = IO.ANSI.format([:red, message, :reset])
        IO.puts(:stderr, message_formatted)
        exit({:shutdown, 1})
      end
    end
  end

  defp generate(args, opts, generator) do
    [project, version | source_beams] = parse_args(args)

    Code.prepend_paths(source_beams)

    for path <- Keyword.get_values(opts, :paths),
        path <- Path.wildcard(path) do
      Code.prepend_path(path)
      app(path) |> Application.load()
    end

    # Start all applications with the makeup prefix
    for {app, _, _} <- Application.loaded_applications(),
        match?("makeup_" <> _, Atom.to_string(app)) do
      Application.ensure_all_started(app)
    end

    opts =
      opts
      |> Keyword.put(:source_beam, source_beams)
      |> Keyword.put(:apps, Enum.map(source_beams, &app/1))
      |> merge_config()
      |> normalize_formatters()

    quiet? = Keyword.get(opts, :quiet, false)

    for formatter <- opts[:formatters] do
      index = generator.(project, version, Keyword.put(opts, :formatter, formatter))

      quiet? ||
        IO.puts(IO.ANSI.format([:green, "View #{inspect(formatter)} docs at #{inspect(index)}"]))

      if opts[:warnings_as_errors] == true and ExDoc.Utils.unset_warned() do
        {:error, %{reason: :warnings_as_errors, formatter: formatter}}
      else
        {:ok, index}
      end
    end
  end

  defp normalize_formatters(opts) do
    formatters =
      case Keyword.get_values(opts, :formatter) do
        [] -> opts[:formatters] || ["html", "epub", "markdown"]
        values -> values
      end

    Keyword.put(opts, :formatters, formatters)
  end

  defp app(source_beam) do
    case Path.wildcard(Path.join([source_beam, "*.app"])) do
      [path] ->
        path |> Path.basename(".app") |> String.to_atom()

      _ ->
        raise "cannot find .app file in #{inspect(source_beam)}"
    end
  end

  defp merge_config(opts) do
    case Keyword.fetch(opts, :config) do
      {:ok, config} ->
        opts_without_config = Keyword.delete(opts, :config)
        Keyword.merge(read_config(config), opts_without_config)

      _ ->
        opts
    end
  end

  defp read_config(path) do
    case Path.extname(path) do
      ".exs" ->
        read_config_exs(path)

      ".config" ->
        read_config_erl(path)

      other ->
        raise "expected config to have .exs or .config extension, got: #{inspect(other)}"
    end
  end

  defp read_config_exs(path) do
    config = File.read!(path)
    {result, _} = Code.eval_string(config)

    unless is_list(result) do
      raise "expected a keyword list from config file: #{inspect(path)}"
    end

    result
  end

  defp read_config_erl(path) do
    case :file.consult(path) do
      {:ok, config} ->
        config

      {:error, reason} ->
        raise "error parsing #{path}: #{inspect(reason)}"
    end
  end

  defp parse_args([_project, _version | _source_beams] = args), do: args

  defp parse_args(_) do
    IO.puts("Too few arguments.\n")
    print_usage()
    exit({:shutdown, 1})
  end

  defp print_usage do
    IO.puts(~S"""
    Usage:
      ex_doc PROJECT VERSION BEAMS [OPTIONS]

    Examples:
      ex_doc "Ecto" "0.8.0" "_build/dev/lib/ecto/ebin" -u "https://github.com/elixir-ecto/ecto"
      ex_doc "Project" "1.0.0" "_build/dev/lib/project/ebin" -c "docs.exs"

    Options:
      PROJECT                   Project name
      VERSION                   Version number
      BEAMS                     Path to compiled beam files
          --canonical           Indicate the preferred URL with rel="canonical" link element
      -c, --config              Give configuration through a file instead of a command line.
                                See "Custom config" section below for more information.
<<<<<<< HEAD
      -f, --formatter           Docs formatter to use (html, epub, or markdown), default: html, epub, and markdown
=======
          --favicon             Path to a favicon image for the project. Must be PNG, JPEG or SVG. The image
                                will be placed in the output "assets" directory.
      -f, --formatter           Docs formatter to use (html or epub), default: html and epub
>>>>>>> 7ce837b9
          --homepage-url        URL to link to for the site name
          --language            Identify the primary language of the documents, its value must be
                                a valid [BCP 47](https://tools.ietf.org/html/bcp47) language tag, default: "en"
      -l, --logo                Path to a logo image for the project. Must be PNG, JPEG or SVG. The image will
                                be placed in the output "assets" directory.
      -m, --main                The entry-point page in docs, default: "api-reference"
      -o, --output              Path to output docs, default: "doc"
          --package             Hex package name
          --paths               Prepends the given path to Erlang code path. The path might contain a glob
                                pattern but in that case, remember to quote it: --paths "_build/dev/lib/*/ebin".
                                This option can be given multiple times.
          --proglang            The project's programming language, default: "elixir".
      -q, --quiet               Only output warnings and errors.
          --source-ref          Branch/commit/tag used for source link inference, default: "master".
      -u, --source-url          URL to the source code.
      -v, --version             Print ExDoc version.
          --warnings-as-errors  Exit with non-zero status if doc generation produces warnings.

    ## Custom config

    A custom config can be given with the --config option.

    The file must either have ".exs" or ".config" extension.

    The file with the ".exs" extension must be an Elixir script that returns
    a keyword list with the same options declares in `Mix.Tasks.Docs`.
    Here is an example:

        [
          extras: Path.wildcard("lib/elixir/pages/*.md"),
          groups_for_docs: [
            Guards: & &1[:guard] == true
          ],
          skip_undefined_reference_warnings_on: ["compatibility-and-deprecations"],
          groups_for_modules: [
            ...
          ]
        ]

    The file with the ".config" extension must contain Erlang terms separated by ".".
    See `:file.consult/1` for more information. Here is an example:

        {extras, [<<"README.md">>, <<"CHANGELOG.md">>]}.
        {main, <<"readme">>}.
        {proglang, erlang}.

    ## Source linking

    ExDoc by default provides links to the source code implementation as
    long as --source-url or --source-url-pattern is provided. If you
    provide --source-url, ExDoc will inflect the url pattern automatically
    for GitHub, GitLab, and Bitbucket URLs. For example:

        --source-url "https://github.com/elixir-ecto/ecto"

    Will be inflected as:

        https://github.com/elixir-ecto/ecto/blob/master/%{path}#L%{line}

    To specify a particular branch or commit, use the `--source-ref` option:

        --source-url "https://github.com/elixir-ecto/ecto" --source-ref "v1.0"

    will result in the following URL pattern:

        https://github.com/elixir-ecto/ecto/blob/v1.0/%{path}#L%{line}

    """)
  end
end<|MERGE_RESOLUTION|>--- conflicted
+++ resolved
@@ -197,13 +197,9 @@
           --canonical           Indicate the preferred URL with rel="canonical" link element
       -c, --config              Give configuration through a file instead of a command line.
                                 See "Custom config" section below for more information.
-<<<<<<< HEAD
-      -f, --formatter           Docs formatter to use (html, epub, or markdown), default: html, epub, and markdown
-=======
           --favicon             Path to a favicon image for the project. Must be PNG, JPEG or SVG. The image
                                 will be placed in the output "assets" directory.
-      -f, --formatter           Docs formatter to use (html or epub), default: html and epub
->>>>>>> 7ce837b9
+      -f, --formatter           Docs formatter to use (html, epub, or markdown), default: html, epub, and markdown
           --homepage-url        URL to link to for the site name
           --language            Identify the primary language of the documents, its value must be
                                 a valid [BCP 47](https://tools.ietf.org/html/bcp47) language tag, default: "en"
