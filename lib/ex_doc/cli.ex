defmodule ExDoc.CLI do
  @moduledoc false

  @doc """
  Handles the command line parsing for the escript.
  """
  def main(args, generator \\ &ExDoc.generate_docs/3) do
    {:ok, _} = Application.ensure_all_started(:ex_doc)

    {opts, args} =
      OptionParser.parse!(args,
        aliases: [
          c: :config,
          f: :formatter,
          l: :logo,
          m: :main,
          o: :output,
          q: :quiet,
          u: :source_url,
          v: :version
        ],
        switches: [
          canonical: :string,
          config: :string,
          formatter: [:keep, :string],
          homepage_url: :string,
          language: :string,
          logo: :string,
          main: :string,
          output: :string,
          package: :string,
          package: :string,
          paths: [:keep, :string],
          proglang: :string,
          quiet: :boolean,
          source_ref: :string,
<<<<<<< HEAD
          version: :boolean,
          warnings_as_errors: :boolean
        ]
      )

    cond do
      List.keymember?(opts, :version, 0) ->
        print_version()

      opts[:warnings_as_errors] == true and ExDoc.WarningCounter.count() > 0 ->
        IO.puts(
          :stderr,
          "Doc generation failed due to warnings while using the --warnings-as-errors option"
        )

        exit({:shutdown, ExDoc.WarningCounter.count()})

      true ->
        generate(args, opts, generator)
=======
          source_url: :string,
          version: :boolean
        ]
      )

    if List.keymember?(opts, :version, 0) do
      IO.puts("ExDoc v#{ExDoc.version()}")
    else
      generate(args, opts, generator)
>>>>>>> 898b3339
    end
  end

  defp generate(args, opts, generator) do
    [project, version, source_beam] = parse_args(args)

    Code.prepend_path(source_beam)

    for path <- Keyword.get_values(opts, :paths),
        path <- Path.wildcard(path) do
      Code.prepend_path(path)
    end

    opts =
      opts
      |> Keyword.put(:source_beam, source_beam)
      |> Keyword.put(:apps, [app(source_beam)])
      |> merge_config()
      |> normalize_formatters()

    quiet? = Keyword.get(opts, :quiet, false)

    for formatter <- opts[:formatters] do
      index = generator.(project, version, Keyword.put(opts, :formatter, formatter))

      quiet? ||
        IO.puts(IO.ANSI.format([:green, "View #{inspect(formatter)} docs at #{inspect(index)}"]))

      index
    end
  end

  defp normalize_formatters(opts) do
    formatters =
      case Keyword.get_values(opts, :formatter) do
        [] -> opts[:formatters] || ["html", "epub"]
        values -> values
      end

    Keyword.put(opts, :formatters, formatters)
  end

  defp app(source_beam) do
    case Path.wildcard(Path.join([source_beam, "*.app"])) do
      [path] ->
        path |> Path.basename(".app") |> String.to_atom()

      _ ->
        raise "cannot find .app file in #{inspect(source_beam)}"
    end
  end

  defp merge_config(opts) do
    case Keyword.fetch(opts, :config) do
      {:ok, config} ->
        opts_without_config = Keyword.delete(opts, :config)
        Keyword.merge(read_config(config), opts_without_config)

      _ ->
        opts
    end
  end

  defp read_config(path) do
    case Path.extname(path) do
      ".exs" ->
        read_config_exs(path)

      ".config" ->
        read_config_erl(path)

      other ->
        raise "expected config to have .exs or .config extension, got: #{inspect(other)}"
    end
  end

  defp read_config_exs(path) do
    config = File.read!(path)
    {result, _} = Code.eval_string(config)

    unless is_list(result) do
      raise "expected a keyword list from config file: #{inspect(path)}"
    end

    result
  end

  defp read_config_erl(path) do
    case :file.consult(path) do
      {:ok, config} ->
        config

      {:error, reason} ->
        raise "error parsing #{path}: #{inspect(reason)}"
    end
  end

  defp parse_args([_project, _version, _source_beam] = args), do: args

  defp parse_args([_, _, _ | _]) do
    IO.puts("Too many arguments.\n")
    print_usage()
    exit({:shutdown, 1})
  end

  defp parse_args(_) do
    IO.puts("Too few arguments.\n")
    print_usage()
    exit({:shutdown, 1})
  end

  defp print_usage do
    IO.puts(~S"""
    Usage:
      ex_doc PROJECT VERSION BEAMS [OPTIONS]

    Examples:
      ex_doc "Ecto" "0.8.0" "_build/dev/lib/ecto/ebin" -u "https://github.com/elixir-ecto/ecto"
      ex_doc "Project" "1.0.0" "_build/dev/lib/project/ebin" -c "docs.exs"

    Options:
      PROJECT             Project name
      VERSION             Version number
      BEAMS               Path to compiled beam files
          --canonical     Indicate the preferred URL with rel="canonical" link element
      -c, --config        Give configuration through a file instead of a command line.
                          See "Custom config" section below for more information.
      -f, --formatter     Docs formatter to use (html or epub), default: html and epub
          --homepage-url  URL to link to for the site name
          --language      Identify the primary language of the documents, its value must be
                          a valid [BCP 47](https://tools.ietf.org/html/bcp47) language tag, default: "en"
      -l, --logo          Path to the image logo of the project (only PNG or JPEG accepted)
                          The image size will be 64x64 and copied to the assets directory
      -m, --main          The entry-point page in docs, default: "api-reference"
      -o, --output        Path to output docs, default: "doc"
          --package       Hex package name
          --paths         Prepends the given path to Erlang code path. The path might contain a glob
                          pattern but in that case, remember to quote it: --paths "_build/dev/lib/*/ebin".
                          This option can be given multiple times
          --proglang      The project's programming language, default: "elixir"
      -q, --quiet         Only output warnings and errors
          --source-ref    Branch/commit/tag used for source link inference, default: "master"
      -u, --source-url    URL to the source code
      -v, --version       Print ExDoc version
      --warnings-as-errors Exit with non-zero status if doc generation has one or more warnings

    ## Custom config

    A custom config can be given with the `--config` option.

    The file must either have ".exs" or ".config" extension.

    The file with the ".exs" extension must be an Elixir script that returns a keyword list with
    the same options declares in `Mix.Tasks.Docs`. Here is an example:

        [
          extras: Path.wildcard("lib/elixir/pages/*.md"),
          groups_for_docs: [
            Guards: & &1[:guard] == true
          ],
          skip_undefined_reference_warnings_on: ["compatibility-and-deprecations"],
          groups_for_modules: [
            ...
          ]
        ]

    The file with the ".config" extension must contain Erlang terms separated by ".".
    See `:file.consult/1` for more information. Here is an example:

        {extras, [<<"README.md">>, <<"CHANGELOG.md">>]}.
        {main, <<"readme">>}.
        {proglang, erlang}.

    ## Source linking

    ExDoc by default provides links to the source code implementation as
    long as `--source-url` or `--source-url-pattern` is provided. If you
    provide `--source-url`, ExDoc will inflect the url pattern automatically
    for GitHub, GitLab, and Bitbucket URLs. For example:

        --source-url "https://github.com/elixir-ecto/ecto"

    Will be inflected as:

        https://github.com/elixir-ecto/ecto/blob/master/%{path}#L%{line}

    To specify a particular branch or commit, use the `--source-ref` option:

        --source-url "https://github.com/elixir-ecto/ecto" --source-ref "v1.0"

    will result in the following URL pattern:

        https://github.com/elixir-ecto/ecto/blob/v1.0/%{path}#L%{line}

    """)
  end
end<|MERGE_RESOLUTION|>--- conflicted
+++ resolved
@@ -34,7 +34,6 @@
           proglang: :string,
           quiet: :boolean,
           source_ref: :string,
-<<<<<<< HEAD
           version: :boolean,
           warnings_as_errors: :boolean
         ]
@@ -42,7 +41,7 @@
 
     cond do
       List.keymember?(opts, :version, 0) ->
-        print_version()
+        IO.puts("ExDoc v#{ExDoc.version()}")
 
       opts[:warnings_as_errors] == true and ExDoc.WarningCounter.count() > 0 ->
         IO.puts(
@@ -54,17 +53,6 @@
 
       true ->
         generate(args, opts, generator)
-=======
-          source_url: :string,
-          version: :boolean
-        ]
-      )
-
-    if List.keymember?(opts, :version, 0) do
-      IO.puts("ExDoc v#{ExDoc.version()}")
-    else
-      generate(args, opts, generator)
->>>>>>> 898b3339
     end
   end
 
