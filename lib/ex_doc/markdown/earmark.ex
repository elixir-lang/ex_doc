--- conflicted
+++ resolved
@@ -47,18 +47,13 @@
         line: Keyword.get(opts, :line, 1),
         file: Keyword.get(opts, :file),
         breaks: Keyword.get(opts, :breaks, false),
-<<<<<<< HEAD
-        smartypants: Keyword.get(opts, :smartypants, true),
+        smartypants: Keyword.get(opts, :smartypants, false),
         # As discussed, this enables pure links
         pure_links: true,
         # Alternatively this would not enable them and surpress deprecation warnings
         # pure_links: false,
         # Or the default behavior, deprecation warnings
         # pure_links: nil,
-
-=======
-        smartypants: Keyword.get(opts, :smartypants, false),
->>>>>>> 0901f0d3
         plugins: Keyword.get(opts, :plugins, %{})
       )
 
