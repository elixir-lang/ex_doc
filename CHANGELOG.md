--- conflicted
+++ resolved
@@ -1,8 +1,5 @@
 # Changelog
 
-<<<<<<< HEAD
-## v0.20.0-dev
-=======
 ## v0.20.1
 
   * Bug fixes
@@ -11,19 +8,13 @@
     * Improve style of the version dropdown
 
 ## v0.20.0
->>>>>>> 9dd03bd0
 
   * Enhancements
     * Rework the search bar to provide autocompletion
     * Provide full-text search
     * Automatically generate documentation for `defdelegate` definitions (requires Elixir v1.8+)
-<<<<<<< HEAD
-    * Provide keyboard shortcuts (press shift+? to see all available outputs) or click the link at the bottom of the page
-    * Add support for versions dropdown to the HTML sidebar. This requires adding a `ex_doc_config.js` (also configurable) that sets a `versionNodes` JavaScript variable.
-=======
     * Provide keyboard shortcuts (press `?` to see all available outputs) or click the link at the bottom of the page
     * Add support for versions dropdown to the HTML sidebar. This requires adding a `docs_config.js` (also configurable) that sets a `versionNodes` JavaScript variable.
->>>>>>> 9dd03bd0
     * Improve mouseover titles on sidebar navigation
 
   * Bug fixes
